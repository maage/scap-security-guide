documentation_complete: true

title: 'OSPP - Protection Profile for General Purpose Operating Systems'

description: |-
    This profile reflects mandatory configuration controls identified in the
    NIAP Configuration Annex to the Protection Profile for General Purpose
    Operating Systems (Protection Profile Version 4.2).

    As Fedora OS is moving target, this profile does not guarantee to provide
    security levels required from US National Security Systems. Main goal of
    the profile is to provide Fedora developers with hardened environment
    similar to the one mandated by US National Security Systems.

selections:
    - installed_OS_is_vendor_supported
    - grub2_audit_argument
    - grub2_audit_backlog_limit_argument
    - service_auditd_enabled
    - enable_fips_mode
    - var_system_crypto_policy=fips
    - rpm_verify_hashes
    - selinux_all_devicefiles_labeled
    - selinux_confinement_of_daemons
    - selinux_policytype
    - selinux_state
    - audit_rules_immutable
    - var_selinux_policy_name=targeted
    - var_selinux_state=enforcing
    - var_password_pam_minlen=12
    - accounts_password_pam_minlen
    - accounts_password_minlen_login_defs
    - var_password_pam_ocredit=1
    - accounts_password_pam_ocredit
    - var_password_pam_dcredit=1
    - accounts_password_pam_dcredit
    - var_password_pam_ucredit=1
    - accounts_password_pam_ucredit
    - var_password_pam_lcredit=1
    - accounts_password_pam_lcredit
    - package_screen_installed
    - sysctl_kernel_yama_ptrace_scope
    - sysctl_kernel_kptr_restrict
    - sysctl_kernel_kexec_load_disabled
    - sysctl_kernel_dmesg_restrict
    - sysctl_kernel_perf_event_paranoid
    - sysctl_kernel_unprivileged_bpf_disabled
    - sysctl_net_core_bpf_jit_harden
    - dconf_db_up_to_date
    - dconf_gnome_screensaver_idle_activation_enabled
    - dconf_gnome_screensaver_idle_delay
    - dconf_gnome_screensaver_lock_delay
    - dconf_gnome_screensaver_lock_enabled
    - dconf_gnome_screensaver_mode_blank
    - dconf_gnome_screensaver_user_info
    - dconf_gnome_screensaver_user_locks
    - dconf_gnome_session_idle_user_locks
    - accounts_tmout
    - var_accounts_tmout=10_min
    - grub2_password
    - grub2_uefi_password
    - grub2_disable_interactive_boot
    - grub2_slub_debug_argument
    - grub2_page_poison_argument
    - grub2_vsyscall_argument
    - no_empty_passwords
    - require_singleuser_auth
    - service_debug-shell_disabled
    - sshd_disable_empty_passwords
    - sshd_disable_root_login
    - gnome_gdm_disable_automatic_login
    - gnome_gdm_disable_guest_login
    - sssd_run_as_sssd_user
    - disable_host_auth
    - sshd_disable_gssapi_auth
    - sshd_disable_kerb_auth
    - sshd_disable_rhosts
    - sshd_disable_user_known_hosts
    - var_accounts_passwords_pam_faillock_deny=3
    - var_accounts_passwords_pam_faillock_fail_interval=900
    - var_accounts_passwords_pam_faillock_unlock_time=never
    - var_password_pam_retry=3
    - accounts_password_pam_retry
    - accounts_passwords_pam_faillock_deny_root
    - accounts_passwords_pam_faillock_deny
    - accounts_passwords_pam_faillock_interval
    - accounts_passwords_pam_faillock_unlock_time
    - dconf_gnome_login_retries
    - service_firewalld_enabled
    - set_firewalld_default_zone
    - auditd_audispd_syslog_plugin_activated
    - auditd_audispd_configure_remote_server
    - rsyslog_remote_loghost
    - auditd_audispd_encrypt_sent_records
    - login_banner_text=usgcb_default
    - sshd_enable_warning_banner
    - banner_etc_issue
    - dconf_gnome_banner_enabled
    - dconf_gnome_login_banner_text
    - audit_rules_login_events_faillock
    - audit_rules_login_events_lastlog
    - audit_rules_login_events_tallylog
    - audit_rules_unsuccessful_file_modification_creat
    - audit_rules_unsuccessful_file_modification_openat_o_creat
    - audit_rules_unsuccessful_file_modification_openat_o_trunc_write
    - audit_rules_unsuccessful_file_modification_openat
    - audit_rules_unsuccessful_file_modification_openat_rule_order
    - audit_rules_unsuccessful_file_modification_open_by_handle_at_o_creat
    - audit_rules_unsuccessful_file_modification_open_by_handle_at_o_trunc_write
    - audit_rules_unsuccessful_file_modification_open_by_handle_at
    - audit_rules_unsuccessful_file_modification_open_by_handle_at_rule_order
    - audit_rules_unsuccessful_file_modification_open_o_creat
    - audit_rules_unsuccessful_file_modification_open_o_trunc_write
    - audit_rules_unsuccessful_file_modification_open
    - audit_rules_unsuccessful_file_modification_open_rule_order
    - audit_rules_unsuccessful_file_modification_ftruncate
    - audit_rules_unsuccessful_file_modification_truncate
    - audit_rules_unsuccessful_file_modification_unlink
    - audit_rules_unsuccessful_file_modification_unlinkat
    - audit_rules_unsuccessful_file_modification_rename
    - audit_rules_unsuccessful_file_modification_renameat
    - audit_rules_file_deletion_events_renameat
    - audit_rules_file_deletion_events_rename
    - audit_rules_file_deletion_events_rmdir
    - audit_rules_file_deletion_events_unlinkat
    - audit_rules_file_deletion_events_unlink
    - audit_rules_dac_modification_chmod
    - audit_rules_dac_modification_fchmodat
    - audit_rules_dac_modification_fchmod
    - audit_rules_dac_modification_fremovexattr
    - audit_rules_dac_modification_fsetxattr
    - audit_rules_dac_modification_lremovexattr
    - audit_rules_dac_modification_lsetxattr
    - audit_rules_dac_modification_removexattr
    - audit_rules_dac_modification_setxattr
    - audit_rules_unsuccessful_file_modification_chmod
    - audit_rules_unsuccessful_file_modification_fchmodat
    - audit_rules_unsuccessful_file_modification_fchmod
    - audit_rules_unsuccessful_file_modification_fremovexattr
    - audit_rules_unsuccessful_file_modification_fsetxattr
    - audit_rules_unsuccessful_file_modification_lremovexattr
    - audit_rules_unsuccessful_file_modification_lsetxattr
    - audit_rules_unsuccessful_file_modification_removexattr
    - audit_rules_unsuccessful_file_modification_setxattr
    - audit_rules_execution_chcon
    - audit_rules_execution_restorecon
    - audit_rules_execution_semanage
    - audit_rules_execution_seunshare
    - audit_rules_execution_setsebool
    - audit_rules_mac_modification
    - audit_rules_dac_modification_chown
    - audit_rules_unsuccessful_file_modification_chown
    - audit_rules_dac_modification_fchownat
    - audit_rules_unsuccessful_file_modification_fchownat
    - audit_rules_dac_modification_fchown
    - audit_rules_unsuccessful_file_modification_fchown
    - audit_rules_dac_modification_lchown
    - audit_rules_unsuccessful_file_modification_lchown
    - audit_rules_privileged_commands_at
    - audit_rules_privileged_commands_crontab
    - audit_rules_privileged_commands_mount
    - audit_rules_privileged_commands_umount
    - audit_rules_privileged_commands_passwd
    - audit_rules_privileged_commands_unix_chkpwd
    - audit_rules_privileged_commands_userhelper
    - audit_rules_privileged_commands_usernetctl
    - audit_rules_privileged_commands_chage
    - audit_rules_privileged_commands_chsh
    - audit_rules_privileged_commands_pt_chown
    - audit_rules_sysadmin_actions
    - audit_rules_privileged_commands_gpasswd
    - audit_rules_privileged_commands_newgidmap
    - audit_rules_privileged_commands_newgrp
    - audit_rules_privileged_commands_newuidmap
    - audit_rules_usergroup_modification_group
    - audit_rules_usergroup_modification_gshadow
    - audit_rules_usergroup_modification_opasswd
    - audit_rules_usergroup_modification_passwd
    - audit_rules_usergroup_modification_shadow
    - audit_rules_privileged_commands_sudoedit
    - audit_rules_privileged_commands_sudo
    - audit_rules_privileged_commands_su
    - audit_rules_session_events
    - directory_access_var_log_audit
    - ensure_fedora_gpgkey_installed
    - ensure_gpgcheck_globally_activated
    - ensure_gpgcheck_never_disabled
    - ensure_gpgcheck_local_packages
    - audit_rules_privileged_commands_ssh_keysign
    - rsyslog_cron_logging
    - audit_rules_kernel_module_loading_delete
    - audit_rules_kernel_module_loading_init
    - audit_rules_kernel_module_loading_insmod
    - audit_rules_kernel_module_loading_modprobe
    - audit_rules_kernel_module_loading_rmmod
    - audit_rules_etc_passwd_open
    - audit_rules_etc_passwd_openat
    - audit_rules_etc_passwd_open_by_handle_at
    - audit_rules_etc_group_open
    - audit_rules_etc_group_openat
    - audit_rules_etc_group_open_by_handle_at
    - audit_rules_etc_shadow_open
    - audit_rules_etc_shadow_openat
    - audit_rules_etc_shadow_open_by_handle_at
    - audit_rules_etc_gshadow_open
    - audit_rules_etc_gshadow_openat
    - audit_rules_etc_gshadow_open_by_handle_at
    - package_abrt_removed
    - package_sendmail_removed
    - mount_option_dev_shm_nodev
    - mount_option_dev_shm_noexec
    - mount_option_dev_shm_nosuid
    - configure_ssh_crypto_policy
    - configure_libreswan_crypto_policy
    - configure_openssl_crypto_policy
    - configure_kerberos_crypto_policy
    - configure_bind_crypto_policy
    - configure_crypto_policy
    - chronyd_no_chronyc_network
    - chronyd_client_only
<<<<<<< HEAD
    - kernel_module_can_disabled
=======
    - kernel_module_firewire-core_disabled
>>>>>>> b0b56393
<|MERGE_RESOLUTION|>--- conflicted
+++ resolved
@@ -218,8 +218,5 @@
     - configure_crypto_policy
     - chronyd_no_chronyc_network
     - chronyd_client_only
-<<<<<<< HEAD
     - kernel_module_can_disabled
-=======
-    - kernel_module_firewire-core_disabled
->>>>>>> b0b56393
+    - kernel_module_firewire-core_disabled