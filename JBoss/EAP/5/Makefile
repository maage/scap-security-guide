--- conflicted
+++ resolved
@@ -7,15 +7,8 @@
 include $(SHARED)/product-make.include
 
 PROD = eap5
-<<<<<<< HEAD
 PROD_OVAL = $(BUILD)/$(PROD)_oval
 VENDOR = ssgproject
-=======
-VENDOR = ssgproject
-
-#stats:
-#	$(SHARED)/$(TRANS)/stats.sh
->>>>>>> f7d199bf
 
 checks:
 	# Make intermediate $(PROD_OVAL) directory to hold final list of OVAL checks for $(PROD)
