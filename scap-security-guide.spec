--- conflicted
+++ resolved
@@ -1,9 +1,4 @@
-
-<<<<<<< HEAD
-%global		redhatssgrelease	16
-=======
 %global		redhatssgrelease	16.rc1
->>>>>>> 2a23b73c
 
 Name:		scap-security-guide
 Version:	0.1
@@ -58,7 +53,6 @@
 %doc RHEL/6/LICENSE RHEL/6/output/rhel6-guide.html RHEL/6/output/table-rhel6-cces.html RHEL/6/output/table-rhel6-nistrefs-common.html RHEL/6/output/table-rhel6-nistrefs.html RHEL/6/output/table-rhel6-srgmap-flat.html RHEL/6/output/table-rhel6-srgmap-flat.xhtml RHEL/6/output/table-rhel6-srgmap.html RHEL/6/output/table-rhel6-stig.html JBossEAP5/docs/JBossEAP5_Guide.html
 
 %changelog
-<<<<<<< HEAD
 * Mon Dec 23 2013 Shawn Wells <shawn@redhat.com> 0.1-16.rc1
 + Added RHEL7 content to SSG rpm
 + Added to RHEL7 content pool:
@@ -80,11 +74,8 @@
 - OVAL for accounts_minimum_age_login_defs
 - OVAL for accounts_password_warn_age_login_defs
 - OVAL for accounts_password_pam_cracklib_retry
-=======
-* Tue Dec 24 2013 Shawn Wells <shawn@redhat.com> 0.1-16.rc1
 - [bugfix] RHEL6 no_empty_passwords remediation script overwrote
   system-auth symlink. Added --follow-symlink to sed command.
->>>>>>> 2a23b73c
 
 * Fri Nov 01 2013 Jan iankko Lieskovsky <jlieskov@redhat.com> 0.1-15
 - Version bump
